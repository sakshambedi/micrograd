from __future__ import annotations

import random
from collections.abc import Generator, Iterable, Sequence
from math import prod as _prod
from typing import Any, Optional, overload

from grad.autograd.function import Function
from grad.buffer import Buffer
from grad.dtype import DType, DTypeLike, dtypes
from grad.utils.misc import _nd_indices, tensor_stride


class Tensor:
    """Tiny, PyTorch‑like dense tensor backed by a contiguous buffer."""

    __slots__ = (
        "shape",
        "device",
        "requires_grad",
        "grad",
        "storage",
        "grad_fn",
        "_stride",
        "_contiguous",
        "base_offset",
    )

    def __init__(
        self,
        data: Iterable | int | float | None = None,
        *,
        dtype: DTypeLike = dtypes.float32,
        device: str = "cpu",
        requires_grad: bool | None = None,
    ) -> None:
        self.device = device
        self.requires_grad = requires_grad
        self.grad: Optional[Tensor] = None
        self.storage: Optional[Buffer] = None
        self.grad_fn: Optional[Function] = None
        self._contiguous: bool = True
        self.base_offset: int = 0

        if data is None:
            self.shape: tuple[int, ...] = ()
            self.storage = Buffer(dtype, [0])
        elif isinstance(data, (list, tuple)):
            self.shape: tuple[int, ...] = self._infer_shape(data)
            self.storage = Buffer(dtype, list(self._flatten_gen(data)))
        else:  # Handles single int or float
            self.shape: tuple[int, ...] = ()
            self.storage = Buffer(dtype, [data])

        self._stride: tuple[int, ...] = tensor_stride(self.shape)

    @classmethod
    def zeros(cls, shape: Sequence[int], **kw) -> Tensor:
        """Create a tensor filled with zeros."""
        return cls._filled(shape, 0, **kw)

    @classmethod
    def ones(cls, shape: Sequence[int], **kw) -> Tensor:
        """Create a tensor filled with ones."""
        return cls._filled(shape, 1, **kw)

    def is_contigous(self) -> bool:
        return self._contiguous

    @classmethod
    def arange(
        cls,
        end: int,
        start: int = 0,
        step: int = 1,
        *,
        dtype: DTypeLike = dtypes.float32,
        device: str = "cpu",
        requires_grad: bool = False,
    ) -> Tensor:
        """Return a 1D tensor with values from start to end (exclusive) with a given step.
        # For some reason using a list comprehension for making arange is faster than using array.array
        """
        if step == 0:
            raise ValueError("step must not be zero")

        size = max(0, (end - start + (step - (1 if step > 0 else -1))) // step)

        inst: Tensor = cls.__new__(cls)
        inst.storage = Buffer(dtype, [start + i * step for i in range(size)])
        inst.shape = (size,)
        inst._stride = tensor_stride(inst.shape)
        inst.device, inst.requires_grad = device, requires_grad
        inst.grad, inst.grad_fn, inst._contiguous, inst.base_offset = (
            None,
            None,
            True,
            0,
        )
        return inst

    @classmethod
    def rand(cls, *shape: int, **kw) -> Tensor: ...  # noqa : E704

    @classmethod
    def eye(cls) -> Tensor: ...  # noqa : E704

    @classmethod
    def randn(cls, *shape: int, **kw) -> Tensor:
        """Create a tensor with random numbers from a standard normal distribution.
        Read More : https://docs.pytorch.org/docs/stable/generated/torch.randn.html
        """
        size = _prod(shape) if shape else 1
        random_data = [random.gauss(0.0, 1.0) for _ in range(size)]

        inst: Tensor = cls.__new__(cls)

        inst.storage = Buffer(kw.get("dtype", dtypes.float32), random_data)
        inst.shape = tuple(shape)
        inst._stride = tensor_stride(inst.shape)
        inst.device = kw.get("device", "cpu")
        inst.requires_grad = kw.get("requires_grad", False)
        inst.grad, inst.grad_fn, inst._contiguous, inst.base_offset = (
            None,
            None,
            True,
            0,
        )
        return inst

    @classmethod
    def full(cls, shape: Sequence[int], fill_value: Any, **kw) -> Tensor:
        """Create a tensor filled with the specified value."""
        return cls._filled(shape, fill_value, **kw)

    # ---- Shape Manipulation Methods ----

    def view(self, *shape: int) -> Tensor:
        """Return a tensor with the same data but a different shape."""
        shape_tuple = shape[0] if len(shape) == 1 and isinstance(shape[0], tuple) else shape
        new_size, old_size = _prod(shape_tuple), _prod(self.shape)

        if new_size != old_size:
            raise ValueError(
                f"Cannot view tensor of shape {self.shape} with {old_size} elements as shape {shape_tuple} with {new_size} elements"
            )

        return self._create_view(shape_tuple)

    def reshape(self, *shape: int) -> Tensor:
        """Alias for view method."""
        return self.view(*shape)

    def transpose(self, dim0: int, dim1: int) -> Tensor:
        """Swap dimensions dim0 and dim1 of the tensor."""
        if dim0 == dim1:
            return self

        new_shape = list(self.shape)
        new_shape[dim0], new_shape[dim1] = new_shape[dim1], new_shape[dim0]

        new_stride = list(self._stride)
        new_stride[dim0], new_stride[dim1] = new_stride[dim1], new_stride[dim0]

        return self._create_view(tuple(new_shape), stride=tuple(new_stride))

    @staticmethod
    def T(ten: Tensor) -> Tensor:
        """Transpose the tensor"""
        if len(ten.shape) <= 1:
            return ten
        elif len(ten.shape) == 2:
            return ten.transpose(0, 1)
        raise BufferError(
            f"Input tensor with shape({ten.shape}) has len: ({len(ten.shape)})>= 2 for transpose not supported"
        )

    @staticmethod
    def permute(ten: Tensor, *idx: int) -> Tensor:
        """Permute the tensor. Read more: https://docs.pytorch.org/docs/stable/generated/torch.permute.html"""
        idx_tup: tuple[int, ...] = idx[0] if len(idx) == 1 and isinstance(idx[0], tuple) else idx
        if len(idx_tup) != len(ten.shape):
            raise ValueError(
                f"Number of permutation indices ({len(idx)}) must match tensor dimensions ({len(ten.shape)})"
            )
        if len(set(idx_tup)) != len(idx_tup):
            raise ValueError(f"Permutation indices contain duplicates: {idx}")
        if sorted(idx_tup) != list(range(len(ten.shape))):
            raise ValueError(
                f"Invalid permutation indices: {idx}. Must be a permutation of {list(range(len(ten.shape)))}"
            )

        shape_n = [ten.shape[d] for d in idx_tup]
        stride_n = [ten.stride(d) for d in idx_tup]
        return ten._create_view(tuple(shape_n), stride=tuple(stride_n))

    @property
    def dtype(self) -> DType:
        """Return the data type of the tensor."""
        if self.storage is None:
            raise AttributeError("Tensor with data is not initialized yet!")
        return self.storage.dtype

    @staticmethod
    def iterbuffer(t: Tensor, rdtype: DType) -> Iterable[Any]:
        if t.storage is None:
            raise AttributeError("Tensor with data is not initialized yet!")

        for i in t.buffer if t.is_contigous() else (t[idx] for idx in _nd_indices(t.shape)):
            yield i

    @property
    def buffer(self) -> memoryview:
        """Return a memoryview of the underlying storage."""
        if self.storage is None:
            raise AttributeError("Tensor with data is not initialized yet!")
        return self.storage._storage

    def buffer_id(self) -> int:
        """Returns the memory address of the underlying storage."""
        return id(self.buffer)

    @overload
    def stride(self) -> tuple[int, ...]: ...  # noqa : E704

    @overload
    def stride(self, dim: int) -> int: ...  # noqa : E704

    def stride(self, dim: int | None = None) -> tuple[int, ...] | int:
        """Return the stride of the tensor. If dim is specified, return the stride for that dimension."""
        return self._stride if dim is None else self._stride[dim % len(self.shape)]

    @staticmethod
    def matmul(t1: Tensor, t2: Tensor, /, dtype: dtypes | None = None): ...  # noqa : E704

    @staticmethod
    def mean(t: Tensor, /, axis: int = 0) -> Tensor: ...  # noqa : E704

    @staticmethod
    def sum(
        t: Tensor,
        # dim: Optional[int] = None, # TODO: ADD functionality
        # keepdim: bool = False,
        *,
        dtype: Optional[DType] = None,
    ) -> Tensor:
        if not t.storage:
            raise AttributeError("")

        return Tensor(
            sum(Tensor.iterbuffer(t, dtype if dtype else t.dtype)),
            dtype=t.dtype,
            requires_grad=t.requires_grad,
        )

    # ---- Default override fuctions ----
    def __add__(self, other):
<<<<<<< HEAD
        """Element-wise addition that integrates with autograd."""
        from grad.autograd.ops import Add

        if not isinstance(other, Tensor):
            other = Tensor(other, dtype=self.dtype)

=======
        """Element-wise addition using buffer-level kernels."""
        from grad.autograd.ops import Add

>>>>>>> db986b3f
        return Add.apply(self, other)

    def __sub__(self, other):
        from grad.autograd.ops import Sub

        return Sub.apply(self, other)

    def __mul__(self, other):
        from grad.autograd.ops import Mul

        return Mul.apply(self, other)

    def __truediv__(self, other):
        from grad.autograd.ops import Div

        return Div.apply(self, other)

    def __pow__(self, other):
        from grad.autograd.ops import Pow

        return Pow.apply(self, other)

    def __neg__(self):
        from grad.autograd.ops import Neg

        return Neg.apply(self)

    def _offset(self, index):
        return self.base_offset + sum(i * s for i, s in zip(index, self._stride))

    def __getitem__(self, index):
        """Access tensor data by index."""
        if not isinstance(index, tuple):
            index = (index,)
        if len(index) != len(self.shape):
            raise IndexError("Wrong number of indices")
        if self.storage is not None:
            offsetval = self._offset(index)
            val = self.storage[offsetval]
            return val

        raise AttributeError("Tensor with a storage has not been initialized yet!")

    def to_numpy(self):
        import numpy as np

        size = int(np.prod(self.shape))
        arr = np.array(self.buffer[:size], dtype=self.dtype.fmt)
        return arr.reshape(self.shape)

    def __setitem__(self, idx, value):
        """Standard function for setting values by indexing"""
        if not isinstance(idx, tuple):
            idx = (idx,)  # incase of 1d tensor
        if len(idx) != len(self.shape):
            raise IndexError(
                f"Indexing a tensor with incorrect dimension. Tensor with shape: ({self.shape})"
            )
        if self.storage is None:
            raise AttributeError("Tensor with a storage has not been initialized yet!")

        offsetval = self._offset(index=idx)
        self.storage[offsetval] = value

    def __repr__(self) -> str:
        """Return a string representation of the tensor"""
        return (
            f"Tensor(shape={self.shape}, dtype={self.dtype.name}, "
            f"device={self.device}, contiguous={self.is_contigous()}, requires_grad={self.requires_grad}, "
            f"data={self._to_nested()})"
        )

    def __str__(self) -> str:
        """Return a string representation of the tensor data."""
        return str(self._to_nested())

    # ---- Internal Helper Methods ----
    @classmethod
    def _filled(
        cls: type[Tensor],
        shape: Sequence[int],
        value: Any,
        *,
        dtype: DTypeLike = dtypes.float32,
        device: str = "cpu",
        requires_grad: Optional[bool] = None,
    ) -> Tensor:
        """Internal method for creating tensors filled with a value."""
        inst: Tensor = cls.__new__(cls)
        inst.storage = Buffer._filled(dtype, _prod(shape), value)
        inst.shape = tuple(shape)
        inst._stride = tensor_stride(inst.shape)
        inst.device, inst.requires_grad = device, requires_grad
        inst.grad, inst.grad_fn, inst._contiguous, inst.base_offset = None, None, True, 0
        return inst

    def _create_view(
        self,
        shape: tuple[int, ...],
        *,
        stride: tuple[int, ...] | None = None,
        base_offset: int | None = None,
    ) -> Tensor:
        """Create a new tensor that shares storage with self but has a different shape."""
        result = Tensor.__new__(Tensor)
        result.shape = shape
        result._stride = tensor_stride(shape) if stride is None else stride
        result.device = self.device
        result.requires_grad = self.requires_grad
        result.grad, result.grad_fn, result._contiguous = None, None, False
        result.storage = self.storage.share() if self.storage is not None else None
        result.base_offset = 0 if base_offset is None else base_offset
        return result

    @staticmethod
    def _infer_shape(seq: Sequence) -> tuple[int, ...]:
        """Infer the shape of a nested sequence."""
        if not isinstance(seq, (list, tuple)):
            return ()
        if not seq:
            return (0,)
        inner = Tensor._infer_shape(seq[0])
        if any(Tensor._infer_shape(s) != inner for s in seq[1:]):
            raise IndexError("Inconsistent tensor shape")
        return (len(seq),) + inner

    @staticmethod
    def _flatten_gen(x: Any) -> Generator:
        """Flatten a nested sequence into a generator."""
        stack = [x]
        while stack:
            current = stack.pop()
            if isinstance(current, (list, tuple)):
                for item in reversed(current):
                    stack.append(item)
            else:
                yield current

    @staticmethod
    def _contiguous_tensor(t: Tensor) -> Tensor:
        """Make the cheap view/permuate to a buffer on device"""
        if t._contiguous:
            return t

        out = Tensor.zeros(t.shape, dtype=t.dtype, device=t.device, requires_grad=t.requires_grad)
        for idx in _nd_indices(t.shape):
            out[idx] = t[idx]

        return out

    def _to_nested(self) -> Any:
        """Convert the flat buffer to a nested list structure matching the tensor's shape."""

        if not self.shape or _prod(self.shape) == 0:
            if not self.shape:
                return None if self.storage is None else self.storage[0]

            return [self._nest([], list(self.shape[1:])) for _ in range(self.shape[0])]

        if self.storage is None:
            raise AttributeError("Tensor with data is not initialized yet!")

        # Contiguous tensor case
        if self._contiguous:
            flat = self.storage.to_list()
            return self._nest(flat, list(self.shape))

        # Non-contiguous tensor - need to go through indices
        flat_ordered_data = []
        for idx in _nd_indices(self.shape):
            flat_ordered_data.append(self.__getitem__(idx))
        return self._nest(flat_ordered_data, list(self.shape))

    @staticmethod
    def _nest(flat: list[Any], dims: list[int]) -> Any:
        """Recursively nest a flat list according to the provided dimensions."""
        if not dims:
            return flat.pop(0) if flat else None
        return [Tensor._nest(flat, dims[1:]) for _ in range(dims[0])]<|MERGE_RESOLUTION|>--- conflicted
+++ resolved
@@ -255,18 +255,11 @@
 
     # ---- Default override fuctions ----
     def __add__(self, other):
-<<<<<<< HEAD
         """Element-wise addition that integrates with autograd."""
         from grad.autograd.ops import Add
 
         if not isinstance(other, Tensor):
             other = Tensor(other, dtype=self.dtype)
-
-=======
-        """Element-wise addition using buffer-level kernels."""
-        from grad.autograd.ops import Add
-
->>>>>>> db986b3f
         return Add.apply(self, other)
 
     def __sub__(self, other):
