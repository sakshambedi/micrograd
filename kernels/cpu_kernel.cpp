--- conflicted
+++ resolved
@@ -419,7 +419,6 @@
       .def("__setitem__", &Buffer::set_item)
       .def("__len__", &Buffer::size)
       .def("size", &Buffer::size)
-<<<<<<< HEAD
       .def("get_dtype", &Buffer::get_dtype)
       .def(
           "__add__",
@@ -431,41 +430,41 @@
 
   m.def("add", &add, py::arg("lhs"), py::arg("rhs"), py::arg("out_dtype") = "",
         "Add two buffers together with SIMD optimization");
-=======
-      .def("dtype", &Buffer::get_dtype)
-      .def("__add__", [](const Buffer &self,
-                         const Buffer &other) { return add(self, other, ""); })
-      .def("__sub__", [](const Buffer &self,
-                         const Buffer &other) { return sub(self, other, ""); })
-      .def("__mul__", [](const Buffer &self,
-                         const Buffer &other) { return mul(self, other, ""); })
-      .def("__truediv__", [](const Buffer &self, const Buffer &other) {
-        return div(self, other, "");
-      });
-
-  m.def(
-      "add",
-      [](const Buffer &lhs, const Buffer &rhs, std::string_view out_dtype) {
-        return add(lhs, rhs, out_dtype);
-      },
-      py::arg("lhs"), py::arg("rhs"), py::arg("out_dtype") = "");
-  m.def(
-      "sub",
-      [](const Buffer &lhs, const Buffer &rhs, std::string_view out_dtype) {
-        return sub(lhs, rhs, out_dtype);
-      },
-      py::arg("lhs"), py::arg("rhs"), py::arg("out_dtype") = "");
-  m.def(
-      "mul",
-      [](const Buffer &lhs, const Buffer &rhs, std::string_view out_dtype) {
-        return mul(lhs, rhs, out_dtype);
-      },
-      py::arg("lhs"), py::arg("rhs"), py::arg("out_dtype") = "");
-  m.def(
-      "div",
-      [](const Buffer &lhs, const Buffer &rhs, std::string_view out_dtype) {
-        return div(lhs, rhs, out_dtype);
-      },
-      py::arg("lhs"), py::arg("rhs"), py::arg("out_dtype") = "");
->>>>>>> db986b3f
+// =======
+//       .def("dtype", &Buffer::get_dtype)
+//       .def("__add__", [](const Buffer &self,
+//                          const Buffer &other) { return add(self, other, ""); })
+//       .def("__sub__", [](const Buffer &self,
+//                          const Buffer &other) { return sub(self, other, ""); })
+//       .def("__mul__", [](const Buffer &self,
+//                          const Buffer &other) { return mul(self, other, ""); })
+//       .def("__truediv__", [](const Buffer &self, const Buffer &other) {
+//         return div(self, other, "");
+//       });
+
+//   m.def(
+//       "add",
+//       [](const Buffer &lhs, const Buffer &rhs, std::string_view out_dtype) {
+//         return add(lhs, rhs, out_dtype);
+//       },
+//       py::arg("lhs"), py::arg("rhs"), py::arg("out_dtype") = "");
+//   m.def(
+//       "sub",
+//       [](const Buffer &lhs, const Buffer &rhs, std::string_view out_dtype) {
+//         return sub(lhs, rhs, out_dtype);
+//       },
+//       py::arg("lhs"), py::arg("rhs"), py::arg("out_dtype") = "");
+//   m.def(
+//       "mul",
+//       [](const Buffer &lhs, const Buffer &rhs, std::string_view out_dtype) {
+//         return mul(lhs, rhs, out_dtype);
+//       },
+//       py::arg("lhs"), py::arg("rhs"), py::arg("out_dtype") = "");
+//   m.def(
+//       "div",
+//       [](const Buffer &lhs, const Buffer &rhs, std::string_view out_dtype) {
+//         return div(lhs, rhs, out_dtype);
+//       },
+//       py::arg("lhs"), py::arg("rhs"), py::arg("out_dtype") = "");
+// >>>>>>> maths_ops_kernel
 }